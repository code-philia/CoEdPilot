--- conflicted
+++ resolved
@@ -1,12 +1,5 @@
 from typing import List, Tuple
 from sklearn.metrics import precision_score, recall_score, f1_score, accuracy_score, classification_report, confusion_matrix
-
-<<<<<<< HEAD
-
-def calc_em_acc(predictions:List[str], ground_truth:List[str]) -> Tuple[float, float]:
-    """Calculate em and accuracy between predictions and ground truth."""
-    assert len(predictions) == len(ground_truth), "The length of predictions and ground truth must be the same."
-=======
 
 def all_in_one(output, gold):
     with open(output, 'r') as f:
@@ -17,7 +10,6 @@
     # same line number:
     assert len(predictions) == len(
         ground_truth), "The length of predictions and ground truth must be the same."
->>>>>>> c508a2bb
 
     em = 0
     total_label = 0
